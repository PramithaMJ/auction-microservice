# Auth Service Deployment
apiVersion: apps/v1
kind: Deployment
metadata:
  name: auth
  namespace: auction-system
  labels:
    app: auth
spec:
  replicas: 1
  selector:
    matchLabels:
      app: auth
  template:
    metadata:
      labels:
        app: auth
    spec:
      imagePullSecrets:
      - name: dockerhub-secret
      containers:
      - name: auth
        image: pramithamj/auction-website-ms-auth:latest
        imagePullPolicy: IfNotPresent
        ports:
        - containerPort: 3101
        env:
        - name: PORT
          value: "3101"
        - name: NODE_ENV
          valueFrom:
            configMapKeyRef:
              name: auction-config
              key: NODE_ENV
        - name: JWT_KEY
          valueFrom:
            secretKeyRef:
              name: auction-secrets
              key: JWT_KEY
        - name: AUTH_MYSQL_URI
          valueFrom:
            secretKeyRef:
              name: auction-secrets
              key: AUTH_MYSQL_URI
        - name: NATS_URL
          valueFrom:
            configMapKeyRef:
              name: auction-config
              key: NATS_URL
        - name: NATS_CLUSTER_ID
          valueFrom:
            configMapKeyRef:
              name: auction-config
              key: NATS_CLUSTER_ID
        - name: NATS_CLIENT_ID
          value: "auth-service"
        - name: SAGA_ORCHESTRATOR_URL
          valueFrom:
            configMapKeyRef:
              name: auction-config
              key: SAGA_ORCHESTRATOR_URL
        # OpenTelemetry/Jaeger Configuration
        - name: JAEGER_ENDPOINT
          valueFrom:
            configMapKeyRef:
              name: auction-config
              key: JAEGER_ENDPOINT
        - name: OTEL_SERVICE_NAME
          value: "auth-service"
        - name: OTEL_RESOURCE_ATTRIBUTES
          valueFrom:
            configMapKeyRef:
              name: auction-config
              key: OTEL_RESOURCE_ATTRIBUTES
        resources:
          requests:
<<<<<<< HEAD
            memory: "256Mi"
            cpu: "50m"
          limits:
            memory: "512Mi"
            cpu: "200m"
        # livenessProbe:
        #   httpGet:
        #     path: /nats/health
        #     port: 3101
        #   initialDelaySeconds: 60
        #   periodSeconds: 30
        #   failureThreshold: 5
        # readinessProbe:
        #   httpGet:
        #     path: /nats/health
        #     port: 3101
        #   initialDelaySeconds: 60
        #   periodSeconds: 15
        #   timeoutSeconds: 5
        #   failureThreshold: 6
=======
            memory: "512Mi"
            cpu: "200m"
          limits:
            memory: "1Gi"
            cpu: "1"
        livenessProbe:
          httpGet:
            path: /nats/health
            port: 3101
          initialDelaySeconds: 60
          periodSeconds: 30
          failureThreshold: 5
        readinessProbe:
          httpGet:
            path: /nats/health
            port: 3101
          initialDelaySeconds: 30
          periodSeconds: 10
          failureThreshold: 3
>>>>>>> c442858f
---
apiVersion: v1
kind: Service
metadata:
  name: auth-service
  namespace: auction-system
spec:
  selector:
    app: auth
  ports:
  - port: 3101
    targetPort: 3101
    name: http
  type: ClusterIP<|MERGE_RESOLUTION|>--- conflicted
+++ resolved
@@ -17,105 +17,83 @@
         app: auth
     spec:
       imagePullSecrets:
-      - name: dockerhub-secret
+        - name: dockerhub-secret
       containers:
-      - name: auth
-        image: pramithamj/auction-website-ms-auth:latest
-        imagePullPolicy: IfNotPresent
-        ports:
-        - containerPort: 3101
-        env:
-        - name: PORT
-          value: "3101"
-        - name: NODE_ENV
-          valueFrom:
-            configMapKeyRef:
-              name: auction-config
-              key: NODE_ENV
-        - name: JWT_KEY
-          valueFrom:
-            secretKeyRef:
-              name: auction-secrets
-              key: JWT_KEY
-        - name: AUTH_MYSQL_URI
-          valueFrom:
-            secretKeyRef:
-              name: auction-secrets
-              key: AUTH_MYSQL_URI
-        - name: NATS_URL
-          valueFrom:
-            configMapKeyRef:
-              name: auction-config
-              key: NATS_URL
-        - name: NATS_CLUSTER_ID
-          valueFrom:
-            configMapKeyRef:
-              name: auction-config
-              key: NATS_CLUSTER_ID
-        - name: NATS_CLIENT_ID
-          value: "auth-service"
-        - name: SAGA_ORCHESTRATOR_URL
-          valueFrom:
-            configMapKeyRef:
-              name: auction-config
-              key: SAGA_ORCHESTRATOR_URL
-        # OpenTelemetry/Jaeger Configuration
-        - name: JAEGER_ENDPOINT
-          valueFrom:
-            configMapKeyRef:
-              name: auction-config
-              key: JAEGER_ENDPOINT
-        - name: OTEL_SERVICE_NAME
-          value: "auth-service"
-        - name: OTEL_RESOURCE_ATTRIBUTES
-          valueFrom:
-            configMapKeyRef:
-              name: auction-config
-              key: OTEL_RESOURCE_ATTRIBUTES
-        resources:
-          requests:
-<<<<<<< HEAD
-            memory: "256Mi"
-            cpu: "50m"
-          limits:
-            memory: "512Mi"
-            cpu: "200m"
-        # livenessProbe:
-        #   httpGet:
-        #     path: /nats/health
-        #     port: 3101
-        #   initialDelaySeconds: 60
-        #   periodSeconds: 30
-        #   failureThreshold: 5
-        # readinessProbe:
-        #   httpGet:
-        #     path: /nats/health
-        #     port: 3101
-        #   initialDelaySeconds: 60
-        #   periodSeconds: 15
-        #   timeoutSeconds: 5
-        #   failureThreshold: 6
-=======
-            memory: "512Mi"
-            cpu: "200m"
-          limits:
-            memory: "1Gi"
-            cpu: "1"
-        livenessProbe:
-          httpGet:
-            path: /nats/health
-            port: 3101
-          initialDelaySeconds: 60
-          periodSeconds: 30
-          failureThreshold: 5
-        readinessProbe:
-          httpGet:
-            path: /nats/health
-            port: 3101
-          initialDelaySeconds: 30
-          periodSeconds: 10
-          failureThreshold: 3
->>>>>>> c442858f
+        - name: auth
+          image: pramithamj/auction-website-ms-auth:latest
+          imagePullPolicy: IfNotPresent
+          ports:
+            - containerPort: 3101
+          env:
+            - name: PORT
+              value: '3101'
+            - name: NODE_ENV
+              valueFrom:
+                configMapKeyRef:
+                  name: auction-config
+                  key: NODE_ENV
+            - name: JWT_KEY
+              valueFrom:
+                secretKeyRef:
+                  name: auction-secrets
+                  key: JWT_KEY
+            - name: AUTH_MYSQL_URI
+              valueFrom:
+                secretKeyRef:
+                  name: auction-secrets
+                  key: AUTH_MYSQL_URI
+            - name: NATS_URL
+              valueFrom:
+                configMapKeyRef:
+                  name: auction-config
+                  key: NATS_URL
+            - name: NATS_CLUSTER_ID
+              valueFrom:
+                configMapKeyRef:
+                  name: auction-config
+                  key: NATS_CLUSTER_ID
+            - name: NATS_CLIENT_ID
+              value: 'auth-service'
+            - name: SAGA_ORCHESTRATOR_URL
+              valueFrom:
+                configMapKeyRef:
+                  name: auction-config
+                  key: SAGA_ORCHESTRATOR_URL
+            # OpenTelemetry/Jaeger Configuration
+            - name: JAEGER_ENDPOINT
+              valueFrom:
+                configMapKeyRef:
+                  name: auction-config
+                  key: JAEGER_ENDPOINT
+            - name: OTEL_SERVICE_NAME
+              value: 'auth-service'
+            - name: OTEL_RESOURCE_ATTRIBUTES
+              valueFrom:
+                configMapKeyRef:
+                  name: auction-config
+                  key: OTEL_RESOURCE_ATTRIBUTES
+          resources:
+            requests:
+              memory: '256Mi'
+              cpu: '50m'
+            limits:
+              memory: '512Mi'
+              cpu: '200m'
+          # livenessProbe:
+          #   httpGet:
+          #     path: /nats/health
+          #     port: 3101
+          #   initialDelaySeconds: 60
+          #   periodSeconds: 30
+          #   failureThreshold: 5
+          # readinessProbe:
+          #   httpGet:
+          #     path: /nats/health
+          #     port: 3101
+          #   initialDelaySeconds: 60
+          #   periodSeconds: 15
+          #   timeoutSeconds: 5
+          #   failureThreshold: 6
 ---
 apiVersion: v1
 kind: Service
@@ -126,7 +104,7 @@
   selector:
     app: auth
   ports:
-  - port: 3101
-    targetPort: 3101
-    name: http
+    - port: 3101
+      targetPort: 3101
+      name: http
   type: ClusterIP