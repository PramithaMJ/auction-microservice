--- conflicted
+++ resolved
@@ -252,19 +252,6 @@
     ports:
       - "${LISTINGS_PORT:-3103}:3103"
     environment:
-<<<<<<< HEAD
-      - PORT=3103
-      - NODE_ENV=development
-      - JWT_KEY=qLYn6wQ9vy8HS0LwuEsNyWgG3oYc8Mk1yRLotUXgrR/uEbEN9I6mdjnLAcjWiVuR
-      - LISTINGS_MYSQL_URI=mysql://root:password@listings-mysql:3306/listings
-      - NATS_URL=nats://nats-streaming:4222
-      - NATS_CLUSTER_ID=auction
-      - NATS_CLIENT_ID=listings-service
-      - AWS_ACCESS_KEY_ID=AKIA4T4OB53T6NMZHHGY
-      - AWS_SECRET_ACCESS_KEY=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
-      - AWS_REGION=us-east-1
-      - AWS_S3_BUCKET_NAME=cloud-storage-new123
-=======
       - PORT=${LISTINGS_PORT}
       - NODE_ENV=${NODE_ENV}
       - JWT_KEY=${JWT_KEY}
@@ -276,7 +263,6 @@
       - AWS_SECRET_ACCESS_KEY=${AWS_SECRET_ACCESS_KEY}
       - AWS_REGION=${AWS_REGION}
       - AWS_S3_BUCKET_NAME=${AWS_S3_BUCKET_NAME}
->>>>>>> c16d840a
     depends_on:
       listings-mysql:
         condition: service_healthy
